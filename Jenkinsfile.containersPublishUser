--- conflicted
+++ resolved
@@ -252,11 +252,7 @@
                     cd work/al8
                     echo ${DH_PWD} | docker login -u ${DH_UID} --password-stdin docker.io 
                     echo ${QUAY_PWD} | docker login -u ${QUAY_UID} --password-stdin quay.io 
-<<<<<<< HEAD
-                    build_push_manifest "$al_os_version" "$al_rel_version" "$IMG_TYPE" "$al_repo_prefix" "$AL9DATE" 
-=======
                     build_push_manifest "$al_os_version" "$al_rel_version" "$IMG_TYPE" "$al_repo_prefix" "$AL8DATE" 
->>>>>>> 5d11f200
                     cd ../..
                     rm -rf work/al8
                     '''
